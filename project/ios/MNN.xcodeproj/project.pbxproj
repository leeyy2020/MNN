--- conflicted
+++ resolved
@@ -678,8 +678,6 @@
 		92FF04C223AA0BFB00AC97F6 /* Pipeline.cpp in Sources */ = {isa = PBXBuildFile; fileRef = 92FF04A123AA0BFB00AC97F6 /* Pipeline.cpp */; };
 		92FF04C323AA0BFB00AC97F6 /* Session.hpp in Headers */ = {isa = PBXBuildFile; fileRef = 92FF04A223AA0BFB00AC97F6 /* Session.hpp */; };
 		92FF04C423AA0BFB00AC97F6 /* Session.cpp in Sources */ = {isa = PBXBuildFile; fileRef = 92FF04A323AA0BFB00AC97F6 /* Session.cpp */; };
-		9BF7EFE725A58FF7007DB207 /* Arm82Binary.hpp in Headers */ = {isa = PBXBuildFile; fileRef = 9BF7EFE525A58FF6007DB207 /* Arm82Binary.hpp */; };
-		9BF7EFE825A58FF7007DB207 /* Arm82Binary.cpp in Sources */ = {isa = PBXBuildFile; fileRef = 9BF7EFE625A58FF7007DB207 /* Arm82Binary.cpp */; };
 		C43C81DD2518944F00A0FF84 /* ConvInt83x3.hpp in Headers */ = {isa = PBXBuildFile; fileRef = C43C81D52518944F00A0FF84 /* ConvInt83x3.hpp */; };
 		C43C81DE2518944F00A0FF84 /* ConvInt83x3.cpp in Sources */ = {isa = PBXBuildFile; fileRef = C43C81D62518944F00A0FF84 /* ConvInt83x3.cpp */; };
 		C43C81DF2518944F00A0FF84 /* WinogradHelper.cpp in Sources */ = {isa = PBXBuildFile; fileRef = C43C81D72518944F00A0FF84 /* WinogradHelper.cpp */; };
@@ -1708,15 +1706,10 @@
 		48887410215B639D0079B12E /* cpu */ = {
 			isa = PBXGroup;
 			children = (
-<<<<<<< HEAD
 				4837147025A599EC004DBDED /* Arm82Binary.cpp */,
 				4837147125A599EC004DBDED /* Arm82Binary.hpp */,
 				481FA846259C24A00047F01F /* CPUConvArm82Int8.cpp */,
 				481FA847259C24A00047F01F /* CPUConvArm82Int8.hpp */,
-=======
-				9BF7EFE625A58FF7007DB207 /* Arm82Binary.cpp */,
-				9BF7EFE525A58FF6007DB207 /* Arm82Binary.hpp */,
->>>>>>> fbb53ac2
 				C43C81FB251894BD00A0FF84 /* CPUPlugin.cpp */,
 				C43C81FC251894BD00A0FF84 /* ThreadPool.cpp */,
 				C43C81FD251894BD00A0FF84 /* ThreadPool.hpp */,
@@ -1910,6 +1903,8 @@
 		489404DC24A2F4BB001E456C /* Recovered References */ = {
 			isa = PBXGroup;
 			children = (
+				9BF7EFE625A58FF7007DB207 /* Arm82Binary.cpp */,
+				9BF7EFE525A58FF6007DB207 /* Arm82Binary.hpp */,
 			);
 			name = "Recovered References";
 			sourceTree = "<group>";
@@ -2550,7 +2545,6 @@
 				92FF029323AA0B5A00AC97F6 /* CPURange.hpp in Headers */,
 				48747D4B245D9D24000B9709 /* RuntimeFactory.hpp in Headers */,
 				92FF03B323AA0B5A00AC97F6 /* ConvolutionDepthwise3x3.hpp in Headers */,
-				9BF7EFE725A58FF7007DB207 /* Arm82Binary.hpp in Headers */,
 				92FF038B23AA0B5A00AC97F6 /* CPUUnravelIndex.hpp in Headers */,
 				92FF03BC23AA0B5A00AC97F6 /* OptimizedComputer.hpp in Headers */,
 				48C84BA0250F725600EE7666 /* InitNet.hpp in Headers */,
@@ -2872,7 +2866,6 @@
 				48A8A61321D101A700C2B9A7 /* ImageSampler.cpp in Sources */,
 				92FF02D123AA0B5A00AC97F6 /* MNNMaxFloat.S in Sources */,
 				92FF03B123AA0B5A00AC97F6 /* ConvolutionFloatFactory.cpp in Sources */,
-				9BF7EFE825A58FF7007DB207 /* Arm82Binary.cpp in Sources */,
 				92FF032123AA0B5A00AC97F6 /* MNNPowC8.S in Sources */,
 				92FF03C323AA0B5A00AC97F6 /* CPUEltwise.cpp in Sources */,
 				48C84B96250F71E900EE7666 /* CPUSoftmax.cpp in Sources */,
